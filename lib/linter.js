--- conflicted
+++ resolved
@@ -519,7 +519,7 @@
  * @param {Object} providedParserOptions Options to pass to the parser
  * @param {string} parserName The name of the parser
  * @param {string} filePath The path to the file being parsed.
- * @returns {{success: false, error: Problem}|{success: true,ast: ASTNode, services: Object}}
+ * @returns {{success: false, error: Problem}|{success: true,ast: ASTNode, services: (Object|undefined), scopeManager: (Object|undefined), visitorKeys: (Object|undefined)}}
  * An object containing the AST and parser services if parsing was successful, or the error if parsing failed
  * @private
  */
@@ -566,14 +566,18 @@
             return {
                 success: true,
                 ast: parseResult.ast,
-                services: parseResult.services || {}
+                services: parseResult.services || {},
+                scopeManager: parseResult.scopeManager,
+                visitorKeys: parseResult.visitorKeys
             };
         }
 
         return {
             success: true,
             ast: parser.parse(text, parserOptions),
-            services: {}
+            services: {},
+            scopeManager: null,
+            visitorKeys: null
         };
     } catch (ex) {
 
@@ -691,24 +695,7 @@
      * @returns {Object[]} The results as an array of messages or null if no messages.
      */
     verify(textOrSourceCode, config, filenameOrOptions, saveState) {
-<<<<<<< HEAD
-        const text = (typeof textOrSourceCode === "string") ? textOrSourceCode : null;
-        let allowInlineConfig;
-=======
-        let text,
-            parserServices,
-            allowInlineConfig;
->>>>>>> 8f6546cd
-
-        if (typeof textOrSourceCode === "string") {
-            this.sourceCode = null;
-            text = textOrSourceCode;
-        } else {
-            this.sourceCode = textOrSourceCode;
-            text = this.sourceCode.text;
-        }
-
-        let providedFilename;
+        let text, allowInlineConfig, providedFilename;
 
         // evaluate arguments
         if (typeof filenameOrOptions === "object") {
@@ -719,11 +706,19 @@
             providedFilename = filenameOrOptions;
         }
 
-        const filename = typeof providedFilename === "string" ? providedFilename : "<input>";
-
         if (!saveState) {
             this.reset();
         }
+
+        if (typeof textOrSourceCode === "string") {
+            this.sourceCode = null;
+            text = textOrSourceCode;
+        } else {
+            this.sourceCode = textOrSourceCode;
+            text = this.sourceCode.text;
+        }
+
+        const filename = typeof providedFilename === "string" ? providedFilename : "<input>";
 
         // search and apply "eslint-env *".
         const envInFile = findEslintEnv(text);
@@ -741,9 +736,7 @@
         // process initial config to make it safe to extend
         config = prepareConfig(config, this.environments);
 
-        if (this.sourceCode) {
-            parserServices = {};
-        } else {
+        if (!this.sourceCode) {
 
             // there's no input, just exit here
             if (text.trim().length === 0) {
@@ -758,52 +751,24 @@
                 filename
             );
 
-<<<<<<< HEAD
-            // if this result is from a parseForESLint() method, normalize
-            if (parseResult && parseResult.ast) {
-
-                // Save all returned values of `parse()` because this source code object can be reused.
-                // This ensures the same result when reused.
-                this.sourceCode = new SourceCode({
-                    text,
-                    ast: parseResult.ast,
-                    parserServices: parseResult.services,
-                    scopeManager: parseResult.scopeManager,
-                    visitorKeys: parseResult.visitorKeys
-                });
-            } else if (parseResult) {
-                this.sourceCode = new SourceCode(text, parseResult);
-            } else {
-                this.sourceCode = null;
-            }
-
-        } else {
-            this.sourceCode = textOrSourceCode;
-        }
-
-        // if espree failed to parse the file, there's no sense in setting up rules
-        if (this.sourceCode && this.sourceCode.ast) {
-
-            // parse global comments and modify config
-            if (allowInlineConfig !== false) {
-                config = modifyConfigsFromComments(this.currentFilename, this.sourceCode.ast, config, this);
-            }
-
-            // ensure that severities are normalized in the config
-            ConfigOps.normalize(config);
-=======
             if (!parseResult.success) {
                 return [parseResult.error];
             }
 
-            parserServices = parseResult.services;
-            this.sourceCode = new SourceCode(text, parseResult.ast);
+            // Save all returned values of `parse()` because this source code object can be reused.
+            // This ensures the same result when reused.
+            this.sourceCode = new SourceCode({
+                text,
+                ast: parseResult.ast,
+                parserServices: parseResult.services,
+                scopeManager: parseResult.scopeManager,
+                visitorKeys: parseResult.visitorKeys
+            });
         }
 
         const problems = [];
         const sourceCode = this.sourceCode;
         let disableDirectives;
->>>>>>> 8f6546cd
 
         // parse global comments and modify config
         if (allowInlineConfig !== false) {
@@ -835,7 +800,7 @@
                     markVariableAsUsed: this.markVariableAsUsed.bind(this),
                     parserOptions: config.parserOptions,
                     parserPath: config.parser,
-                    parserServices,
+                    parserServices: this.sourceCode.parserServices,
                     settings: config.settings,
 
                     /**
@@ -854,90 +819,14 @@
             )
         );
 
-<<<<<<< HEAD
-                const severity = getRuleSeverity(config.rules[key]);
-                const options = getRuleOptions(config.rules[key]);
-
-                try {
-                    const ruleContext = new RuleContext(
-                        key, this, severity, options,
-                        config.settings, config.parserOptions, config.parser,
-                        ruleCreator.meta,
-                        this.sourceCode.parserServices || {}
-                    );
-
-                    const rule = ruleCreator.create ? ruleCreator.create(ruleContext)
-                        : ruleCreator(ruleContext);
-
-                    // add all the selectors from the rule as listeners
-                    Object.keys(rule).forEach(selector => {
-                        this.on(selector, timing.enabled
-                            ? timing.time(key, rule[selector])
-                            : rule[selector]
-                        );
-                    });
-                } catch (ex) {
-                    ex.message = `Error while loading rule '${key}': ${ex.message}`;
-                    throw ex;
-                }
-            });
-
-            // save config so rules can access as necessary
-            this.currentConfig = config;
-            this.traverser = new Traverser();
-
-            const ecmaFeatures = this.currentConfig.parserOptions.ecmaFeatures || {};
-            const ecmaVersion = this.currentConfig.parserOptions.ecmaVersion || 5;
-            const sourceType = this.currentConfig.parserOptions.sourceType || "script";
-
-            // gather scope data that may be needed by the rules
-            this.scopeManager =
-                this.sourceCode.scopeManager ||
-                eslintScope.analyze(this.sourceCode.ast, {
-                    ignoreEval: true,
-                    nodejsScope: ecmaFeatures.globalReturn,
-                    impliedStrict: ecmaFeatures.impliedStrict,
-                    ecmaVersion,
-                    sourceType,
-                    fallback: Traverser.getKeys,
-                    childVisitorKeys: this.sourceCode.visitorKeys || Traverser.DEFAULT_VISITOR_KEYS
-                });
-
-            this.currentScopes = this.scopeManager.scopes;
-
-            // augment global scope with declared global variables
-            addDeclaredGlobals(this.sourceCode.ast, this.currentScopes[0], this.currentConfig, this.environments);
-
-            let eventGenerator = new NodeEventGenerator(this);
-=======
         // enable appropriate rules
         Object.keys(config.rules).forEach(ruleId => {
             const severity = ConfigOps.getRuleSeverity(config.rules[ruleId]);
->>>>>>> 8f6546cd
 
             if (severity === 0) {
                 return;
             }
 
-<<<<<<< HEAD
-            /*
-             * Each node has a type property. Whenever a particular type of
-             * node is found, an event is fired. This allows any listeners to
-             * automatically be informed that this type of node has been found
-             * and react accordingly.
-             */
-            this.traverser.traverse(this.sourceCode.ast, {
-                visitorKeys: this.sourceCode.visitorKeys,
-                enter(node, parent) {
-                    node.parent = parent;
-                    eventGenerator.enterNode(node);
-                },
-                leave(node) {
-                    eventGenerator.leaveNode(node);
-                }
-            });
-        }
-=======
             const rule = this.rules.get(ruleId);
             let reportTranslator = null;
             const ruleContext = Object.freeze(
@@ -989,7 +878,6 @@
                     }
                 )
             );
->>>>>>> 8f6546cd
 
             try {
                 const ruleListeners = rule.create(ruleContext);
@@ -1017,12 +905,13 @@
         const ecmaVersion = this.currentConfig.parserOptions.ecmaVersion || 5;
 
         // gather scope data that may be needed by the rules
-        this.scopeManager = eslintScope.analyze(sourceCode.ast, {
+        this.scopeManager = this.sourceCode.scopeManager || eslintScope.analyze(sourceCode.ast, {
             ignoreEval: true,
             nodejsScope: ecmaFeatures.globalReturn,
             impliedStrict: ecmaFeatures.impliedStrict,
             ecmaVersion,
             sourceType: this.currentConfig.parserOptions.sourceType || "script",
+            childVisitorKeys: this.sourceCode.visitorKeys || Traverser.DEFAULT_VISITOR_KEYS,
             fallback: Traverser.getKeys
         });
 
@@ -1044,7 +933,8 @@
             },
             leave(node) {
                 eventGenerator.leaveNode(node);
-            }
+            },
+            visitorKeys: this.sourceCode.visitorKeys
         });
 
         return applyDisableDirectives({
